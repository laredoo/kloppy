--- conflicted
+++ resolved
@@ -25,12 +25,8 @@
     ShotResult,
     TakeOnResult,
     FormationType,
-<<<<<<< HEAD
     PositionType,
-=======
-    Position,
     CounterAttackQualifier,
->>>>>>> 9063cbcc
 )
 from kloppy.exceptions import DeserializationError
 from kloppy.infra.serializers.event.statsbomb.helpers import (
