--- conflicted
+++ resolved
@@ -264,7 +264,6 @@
       <Q id="6037763229" qualifier_id="56" value="Back" />
       <Q id="6037763231" qualifier_id="140" value="23.9" />
     </Event>
-<<<<<<< HEAD
     <Event id="2451170467" event_id="960" type_id="10" period_id="2" min="20" sec="30" player_id="111319" team_id="569" outcome="1" x="2.0" y="52.9" timestamp="2018-09-23T17:00:01.850" last_modified="2018-09-23T17:08:02" version="1537718881823">
       <Q id="3733220817" qualifier_id="233" value="912" />
       <Q id="3733220777" qualifier_id="179" />
@@ -287,11 +286,9 @@
     <Event id="2438594253" event_id="965" type_id="54" period_id="2" min="21" sec="35" player_id="111319" team_id="569" outcome="1" x="4.4" y="49.9" timestamp="2018-09-23T17:00:01.850" last_modified="2018-09-23T17:08:02" version="1537718881823">
       <Q id="3666298279" qualifier_id="232" />
       <Q id="3667330981" qualifier_id="389" />
-=======
     <Event id="2509132175" event_id="50" type_id="61" period_id="1" min="22" sec="6" player_id="460842" team_id="2592" outcome="0" x="1.3" y="81.1" timestamp="2018-09-23T17:21:01.810" last_modified="2018-09-23T17:08:02"  version="1537718881823">
       <Q id="4042410691" qualifier_id="178" />
       <Q id="4039492675" qualifier_id="56" value="Back" />
->>>>>>> 8b4b5a14
     </Event>
   </Game>
 </Games>