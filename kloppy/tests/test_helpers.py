import os
import sys
from pathlib import Path

import pytest

from kloppy.config import config_context
from pandas import DataFrame
from pandas.testing import assert_frame_equal


from kloppy.domain import (
    Period,
    DatasetFlag,
    Point,
    AttackingDirection,
    TrackingDataset,
    PitchDimensions,
    Dimension,
    Orientation,
    Provider,
    Frame,
    Metadata,
    MetricaCoordinateSystem,
    Team,
    Ground,
    Player,
    PlayerData,
    Point3D,
)

from kloppy import opta, tracab, statsbomb
from kloppy.io import open_as_file


class TestHelpers:
    def _get_tracking_dataset(self):
        home_team = Team(team_id="home", name="home", ground=Ground.HOME)
        away_team = Team(team_id="away", name="away", ground=Ground.AWAY)
        teams = [home_team, away_team]

        periods = [
            Period(
                id=1,
                start_timestamp=0.0,
                end_timestamp=10.0,
                attacking_direction=AttackingDirection.HOME_AWAY,
            ),
            Period(
                id=2,
                start_timestamp=15.0,
                end_timestamp=25.0,
                attacking_direction=AttackingDirection.AWAY_HOME,
            ),
        ]
        metadata = Metadata(
            flags=~(DatasetFlag.BALL_OWNING_TEAM | DatasetFlag.BALL_STATE),
            pitch_dimensions=PitchDimensions(
                x_dim=Dimension(0, 100), y_dim=Dimension(-50, 50)
            ),
            orientation=Orientation.HOME_TEAM,
            frame_rate=25,
            periods=periods,
            teams=teams,
            score=None,
            provider=None,
            coordinate_system=None,
        )

        tracking_data = TrackingDataset(
            metadata=metadata,
            records=[
                Frame(
                    frame_id=1,
                    timestamp=0.1,
                    ball_owning_team=None,
                    ball_state=None,
                    period=periods[0],
                    players_data={},
                    other_data=None,
                    ball_coordinates=Point3D(x=100, y=-50, z=0),
                ),
                Frame(
                    frame_id=2,
                    timestamp=0.2,
                    ball_owning_team=None,
                    ball_state=None,
                    period=periods[0],
                    players_data={
                        Player(
                            team=home_team, player_id="home_1", jersey_no=1
                        ): PlayerData(
                            coordinates=Point(x=15, y=35),
                            distance=0.03,
                            speed=10.5,
                            other_data={"extra_data": 1},
                        )
                    },
                    other_data={"extra_data": 1},
                    ball_coordinates=Point3D(x=0, y=50, z=1),
                ),
            ],
        )
        return tracking_data

    def test_transform(self):
        tracking_data = self._get_tracking_dataset()

        # orientation change AND dimension scale
        transformed_dataset = tracking_data.transform(
            to_orientation="AWAY_TEAM",
            to_pitch_dimensions=[[0, 1], [0, 1]],
        )

        assert transformed_dataset.frames[0].ball_coordinates == Point3D(
            x=0, y=1, z=0
        )
        assert transformed_dataset.frames[1].ball_coordinates == Point3D(
            x=1, y=0, z=1
        )
        assert (
            transformed_dataset.metadata.orientation == Orientation.AWAY_TEAM
        )
        assert transformed_dataset.metadata.coordinate_system is None
        assert (
            transformed_dataset.metadata.pitch_dimensions
            == PitchDimensions(
                x_dim=Dimension(min=0, max=1), y_dim=Dimension(min=0, max=1)
            )
        )

    def test_transform_to_orientation(self):
        tracking_data = self._get_tracking_dataset()

        transformed_dataset = tracking_data.transform(
            to_orientation=Orientation.AWAY_TEAM,
        )
        assert transformed_dataset.frames[0].ball_coordinates == Point3D(
            x=0, y=50, z=0
        )
        assert (
            transformed_dataset.metadata.orientation == Orientation.AWAY_TEAM
        )

    def test_transform_to_pitch_dimensions(self):
        tracking_data = self._get_tracking_dataset()

        transformed_dataset = tracking_data.transform(
            to_pitch_dimensions=PitchDimensions(
                x_dim=Dimension(min=0, max=1), y_dim=Dimension(min=0, max=1)
            ),
        )

        assert transformed_dataset.frames[0].ball_coordinates == Point3D(
            x=1, y=0, z=0
        )
        assert transformed_dataset.frames[1].ball_coordinates == Point3D(
            x=0, y=1, z=1
        )
        assert (
            transformed_dataset.metadata.pitch_dimensions
            == PitchDimensions(
                x_dim=Dimension(min=0, max=1), y_dim=Dimension(min=0, max=1)
            )
        )

    def test_transform_to_coordinate_system(self, base_dir):
        dataset = tracab.load(
            meta_data=base_dir / "files/tracab_meta.xml",
            raw_data=base_dir / "files/tracab_raw.dat",
            only_alive=False,
            coordinates="tracab",
        )

        player_home_19 = dataset.metadata.teams[0].get_player_by_jersey_number(
            19
        )
        assert dataset.records[0].players_data[
            player_home_19
        ].coordinates == Point(x=-1234.0, y=-294.0)

        transformed_dataset = dataset.transform(
            to_coordinate_system=Provider.METRICA
        )
        transformerd_coordinate_system = MetricaCoordinateSystem(
            normalized=True,
            length=dataset.metadata.coordinate_system.length,
            width=dataset.metadata.coordinate_system.width,
        )

        assert transformed_dataset.records[0].players_data[
            player_home_19
        ].coordinates == Point(x=0.3766, y=0.5489999999999999)
        assert (
            transformed_dataset.metadata.orientation
            == dataset.metadata.orientation
        )
        assert (
            transformed_dataset.metadata.coordinate_system
            == transformerd_coordinate_system
        )
        assert (
            transformed_dataset.metadata.pitch_dimensions
            == transformerd_coordinate_system.pitch_dimensions
        )

    def test_transform_event_data(self, base_dir):
        """Make sure event data that's in ACTION_EXECUTING orientation is
        transformed correctly"""
        dataset = statsbomb.load(
            lineup_data=base_dir / "files/statsbomb_lineup.json",
            event_data=base_dir / "files/statsbomb_event.json",
        )

        home_team, away_team = dataset.metadata.teams

        # This is a pressure event by Deportivo while Barcelona is in possession
        pressure_event = dataset.get_event_by_id(
            "6399af5c-74b8-4efe-ae19-85f331d355e8"
        )
        assert pressure_event.team == away_team
        assert pressure_event.ball_owning_team == home_team

        receipt_event = pressure_event.next()
        assert receipt_event.team == home_team
        assert receipt_event.ball_owning_team == home_team

        transformed_dataset = dataset.transform(
            to_orientation="fixed_home_away"
        )
        transformed_pressure_event = transformed_dataset.get_event_by_id(
            pressure_event.event_id
        )
        transformed_receipt_event = transformed_pressure_event.next()

        # The receipt event is executed by the away team and should be changed by the transformation
        assert (
            pressure_event.coordinates.x
            == 1 - transformed_pressure_event.coordinates.x
        )
        assert (
            pressure_event.coordinates.y
            == 1 - transformed_pressure_event.coordinates.y
        )

        # The receipt event is executed by the home team and shouldn't be changed by the transformation
        assert (
            receipt_event.coordinates.x
            == transformed_receipt_event.coordinates.x
        )
        assert (
            receipt_event.coordinates.y
            == transformed_receipt_event.coordinates.y
        )

    def test_transform_event_data_freeze_frame(self, base_dir):
        """Make sure the freeze frame within event data is transformed too"""
        dataset = statsbomb.load(
            lineup_data=base_dir / "files/statsbomb_lineup.json",
            event_data=base_dir / "files/statsbomb_event.json",
        )

        _, away_team = dataset.metadata.teams

        shot_event = dataset.get_event_by_id(
            "65f16e50-7c5d-4293-b2fc-d20887a772f9"
        )
        transformed_dataset = dataset.transform(
            to_orientation="fixed_away_home"
        )
        shot_event_transformed = transformed_dataset.get_event_by_id(
            shot_event.event_id
        )

        player = away_team.get_player_by_id(6612)
        coordinates = shot_event.freeze_frame.players_coordinates[player]
        coordinates_transformed = (
            shot_event_transformed.freeze_frame.players_coordinates[player]
        )

        assert coordinates.x == 1 - coordinates_transformed.x
        assert coordinates.y == 1 - coordinates_transformed.y

    def test_to_pandas(self):
        tracking_data = self._get_tracking_dataset()

        data_frame = tracking_data.to_pandas()

        expected_data_frame = DataFrame.from_dict(
            {
                "frame_id": {0: 1, 1: 2},
                "period_id": {0: 1, 1: 1},
                "timestamp": {0: 0.1, 1: 0.2},
                "ball_state": {0: None, 1: None},
                "ball_owning_team_id": {0: None, 1: None},
                "ball_x": {0: 100, 1: 0},
                "ball_y": {0: -50, 1: 50},
                "ball_z": {0: 0, 1: 1},
                "home_1_x": {0: None, 1: 15.0},
                "home_1_y": {0: None, 1: 35.0},
                "home_1_d": {0: None, 1: 0.03},
                "home_1_s": {0: None, 1: 10.5},
                "home_1_extra_data": {0: None, 1: 1},
                "extra_data": {0: None, 1: 1},
            }
        )
        assert_frame_equal(data_frame, expected_data_frame, check_like=True)

    def test_to_pandas_generic_events(self, base_dir):
        dataset = opta.load(
            f7_data=base_dir / "files/opta_f7.xml",
            f24_data=base_dir / "files/opta_f24.xml",
        )

        dataframe = dataset.to_pandas()
        dataframe = dataframe[dataframe.event_type == "BALL_OUT"]
        assert dataframe.shape[0] == 2

    def test_to_pandas_incomplete_pass(self, base_dir):
        dataset = statsbomb.load(
            lineup_data=base_dir / "files/statsbomb_lineup.json",
            event_data=base_dir / "files/statsbomb_event.json",
        )
        df = dataset.to_pandas()
        incomplete_passes = df[
            (df.event_type == "PASS") & (df.result == "INCOMPLETE")
        ].reset_index()
        assert incomplete_passes.loc[0, "end_coordinates_y"] == 0.90625
        assert incomplete_passes.loc[0, "end_coordinates_x"] == 0.7125

    def test_to_pandas_additional_columns(self):
        tracking_data = self._get_tracking_dataset()

        data_frame = tracking_data.to_pandas(
            additional_columns={
                "match": "test",
                "bonus_column": lambda frame: frame.frame_id + 10,
            },
        )

        expected_data_frame = DataFrame.from_dict(
            {
                "frame_id": [1, 2],
                "period_id": [1, 1],
                "timestamp": [0.1, 0.2],
                "ball_state": [None, None],
                "ball_owning_team_id": [None, None],
                "ball_x": [100, 0],
                "ball_y": [-50, 50],
                "ball_z": [0, 1],
                "match": ["test", "test"],
                "bonus_column": [11, 12],
                "home_1_x": [None, 15],
                "home_1_y": [None, 35],
                "home_1_d": [None, 0.03],
                "home_1_s": [None, 10.5],
                "home_1_extra_data": [None, 1],
                "extra_data": [None, 1],
            }
        )

        assert_frame_equal(data_frame, expected_data_frame, check_like=True)

    def test_event_dataset_to_polars(self, base_dir):
        """
        Make sure an event dataset can be exported as a Polars DataFrame
        """
        dataset = statsbomb.load(
            lineup_data=base_dir / "files/statsbomb_lineup.json",
            event_data=base_dir / "files/statsbomb_event.json",
        )
        df = dataset.to_df(engine="polars")

        import polars as pl

        c = df.select(pl.col("event_id").count())[0, 0]
<<<<<<< HEAD
        assert c == 4025
=======
        assert c == 4039
>>>>>>> ec18671e

    def test_tracking_dataset_to_polars(self):
        """
        Make sure a tracking dataset can be exported as a Polars DataFrame
        """
        dataset = self._get_tracking_dataset()

        df = dataset.to_df(engine="polars")

        import polars as pl

        c = df.select(pl.col("frame_id").count())[0, 0]
        assert c == 2

    def test_to_df_config(self):
        """
        Make sure to_df get engine from config. By default, pandas, otherwise polars
        """

        import pandas as pd
        import polars as pl

        dataset = self._get_tracking_dataset()
        df = dataset.to_df()
        assert isinstance(df, pd.DataFrame)

        with config_context("dataframe.engine", "polars"):
            df = dataset.to_df()
            assert isinstance(df, pl.DataFrame)

    @pytest.mark.skipif(sys.version_info < (3, 8), reason="requires python3.8")
    def test_to_df_pyarrow(self):
        """
        Make sure we can export to pandas[pyarrow]. Only works for Python > 3.7.

        The pyarrow engine is part of pandas >=1.5. Pandas 1.3 was the last
        version that supports python 3.7, and does not support pyarrow.
        """
        import pandas as pd

        dataset = self._get_tracking_dataset()
        df = dataset.to_df(engine="pandas[pyarrow]")
        assert isinstance(df, pd.DataFrame)
        assert isinstance(df.dtypes["ball_x"], pd.ArrowDtype)


class TestOpenAsFile:
    def test_path(self):
        path = Path(__file__).parent / "files/tracab_meta.xml"
        with open_as_file(path) as fp:
            data = fp.read()

        assert len(data) == os.path.getsize(path)<|MERGE_RESOLUTION|>--- conflicted
+++ resolved
@@ -374,11 +374,7 @@
         import polars as pl
 
         c = df.select(pl.col("event_id").count())[0, 0]
-<<<<<<< HEAD
-        assert c == 4025
-=======
-        assert c == 4039
->>>>>>> ec18671e
+        assert c == 4041
 
     def test_tracking_dataset_to_polars(self):
         """
