from datetime import datetime, timedelta, timezone
from pathlib import Path

import pytest

from kloppy import statsperform
from kloppy.domain import (
    DatasetFlag,
    EventDataset,
    OptaCoordinateSystem,
    Orientation,
    Point,
    Point3D,
    Provider,
    SportVUCoordinateSystem,
    TrackingDataset,
    Time,
)
from kloppy.exceptions import KloppyError


@pytest.fixture(scope="module")
def event_metadata_xml(base_dir: Path) -> Path:
    return base_dir / "files" / "statsperform_event_ma1.xml"


@pytest.fixture(scope="module")
def event_metadata_json(base_dir: Path) -> Path:
    return base_dir / "files" / "statsperform_event_ma1.json"


@pytest.fixture(scope="module")
def event_data_xml(base_dir: Path) -> Path:
    return base_dir / "files" / "statsperform_event_ma3.xml"


@pytest.fixture(scope="module")
def event_data_json(base_dir: Path) -> Path:
    return base_dir / "files" / "statsperform_event_ma3.json"


@pytest.fixture(scope="module")
def tracking_metadata_xml(base_dir: Path) -> Path:
    return base_dir / "files" / "statsperform_tracking_ma1.xml"


@pytest.fixture(scope="module")
def tracking_metadata_json(base_dir: Path) -> Path:
    return base_dir / "files" / "statsperform_tracking_ma1.json"


@pytest.fixture(scope="module")
def tracking_data(base_dir: Path) -> Path:
    return base_dir / "files" / "statsperform_tracking_ma25.txt"


@pytest.fixture(scope="module", params=["xml", "json"])
def tracking_dataset(
    request: pytest.FixtureRequest,
    tracking_metadata_xml: Path,
    tracking_metadata_json: Path,
    tracking_data: Path,
) -> TrackingDataset:
    return statsperform.load_tracking(
        ma1_data=tracking_metadata_xml
        if request.param == "xml"
        else tracking_metadata_json,
        ma25_data=tracking_data,
        tracking_system="sportvu",
        only_alive=False,
        coordinates="sportvu",
    )


@pytest.fixture(scope="module", params=["xml", "json"])
def event_dataset(
    request: pytest.FixtureRequest,
    event_metadata_xml: Path,
    event_metadata_json: Path,
    event_data_xml: Path,
    event_data_json: Path,
) -> EventDataset:
    return statsperform.load_event(
        ma1_data=event_metadata_xml
        if request.param == "xml"
        else event_metadata_json,
        ma3_data=event_data_xml if request.param == "xml" else event_data_json,
        coordinates="opta",
    )


class TestStatsPerformMetadata:
    """Tests related to deserializing the MA1 meta data feed."""

    def test_provider(self, tracking_dataset: TrackingDataset):
        assert tracking_dataset.metadata.provider == Provider.STATSPERFORM

    def test_teams(self, tracking_dataset: TrackingDataset):
        home_team = tracking_dataset.metadata.teams[0]
        home_player = home_team.players[2]
        assert home_player.player_id == "5g5wwp5luxo1rz1kp6chvz0x6"
        assert tracking_dataset.records[0].players_coordinates[
            home_player
        ] == Point(x=68.689, y=39.75)
        assert home_player.starting_position == "Defender"
        assert home_player.jersey_no == 32
        assert home_player.starting
        assert home_player.team == home_team

        away_team = tracking_dataset.metadata.teams[1]
        away_player = away_team.players[3]
        assert away_player.player_id == "72d5uxwcmvhd6mzthxuvev1sl"
        assert tracking_dataset.records[0].players_coordinates[
            away_player
        ] == Point(x=30.595, y=44.022)
        assert away_player.starting_position == "Defender"
        assert away_player.jersey_no == 2
        assert away_player.starting
        assert away_player.team == away_team

        away_substitute = away_team.players[15]
        assert away_substitute.jersey_no == 18
<<<<<<< HEAD
=======
        assert away_substitute.starting_position == "Substitute"
>>>>>>> 923fca26
        assert not away_substitute.starting
        assert away_substitute.team == away_team

    def test_periods(self, tracking_dataset: TrackingDataset):
        assert len(tracking_dataset.metadata.periods) == 2
        assert tracking_dataset.metadata.periods[0].id == 1
        assert tracking_dataset.metadata.periods[
            0
        ].start_timestamp == datetime(
            2020, 8, 23, 11, 0, 10, tzinfo=timezone.utc
        )
        assert tracking_dataset.metadata.periods[0].end_timestamp == datetime(
            2020, 8, 23, 11, 48, 15, tzinfo=timezone.utc
        )

        assert tracking_dataset.metadata.periods[1].id == 2
        assert tracking_dataset.metadata.periods[
            1
        ].start_timestamp == datetime(
            2020, 8, 23, 12, 6, 22, tzinfo=timezone.utc
        )
        assert tracking_dataset.metadata.periods[1].end_timestamp == datetime(
            2020, 8, 23, 12, 56, 30, tzinfo=timezone.utc
        )


class TestStatsPerformEvent:
    """Tests related to deserializing the MA3 event data feed.

    See Also:
        kloppy.tests.test_opta.TestOptaEvent
    """

    def test_deserialize_all(self, event_dataset: EventDataset):
        assert event_dataset.metadata.provider == Provider.STATSPERFORM
        assert event_dataset.metadata.coordinate_system == OptaCoordinateSystem(
            # StatsPerform does not provide pitch dimensions
            pitch_length=None,
            pitch_width=None,
        )
        assert len(event_dataset.records) == 1652

        substitution_events = event_dataset.find_all("substitution")
        assert len(substitution_events) == 9

        m_wintzheimer = event_dataset.metadata.teams[0].get_player_by_id(
            "aksjicf4keobpav3tuujngell"
        )
        b_jatta = event_dataset.metadata.teams[0].get_player_by_id(
            "3mp7p8tytgkbwi8itxl5mfkrt"
        )

        first_sub = substitution_events[0]

        assert first_sub.time == Time(
            period=event_dataset.metadata.periods[1],
            timestamp=timedelta(seconds=946, microseconds=475000),
        )
        assert first_sub.player == m_wintzheimer
        assert first_sub.replacement_player == b_jatta


class TestStatsPerformTracking:
    """Tests related to deserializing tracking data delivered by StatsPerform."""

    def test_orientation(self, tracking_dataset: TrackingDataset):
        assert tracking_dataset.metadata.orientation == Orientation.AWAY_HOME

    def test_framerate(self, tracking_dataset: TrackingDataset):
        assert tracking_dataset.metadata.frame_rate == 10.0

    def test_flags(self, tracking_dataset):
        assert tracking_dataset.metadata.flags == DatasetFlag.BALL_STATE

    def test_coordinate_system_without_pitch_dimensions(
        self, tracking_data: Path, tracking_metadata_xml: Path
    ):
        tracking_dataset = statsperform.load_tracking(
            ma1_data=tracking_metadata_xml,
            ma25_data=tracking_data,
            tracking_system="sportvu",
            coordinates="sportvu",
        )
        coordinate_system = tracking_dataset.metadata.coordinate_system
        pitch_dimensions = tracking_dataset.metadata.pitch_dimensions
        assert coordinate_system == SportVUCoordinateSystem(
            # StatsPerform does not provide pitch dimensions
            pitch_length=None,
            pitch_width=None,
        )
        assert pitch_dimensions.x_dim.min == 0
        assert pitch_dimensions.x_dim.max == None
        assert pitch_dimensions.y_dim.min == 0
        assert pitch_dimensions.y_dim.max == None

    def test_coordinate_system_with_pitch_dimensions(
        self, tracking_data: Path, tracking_metadata_xml: Path
    ):
        tracking_dataset = statsperform.load_tracking(
            ma1_data=tracking_metadata_xml,
            ma25_data=tracking_data,
            tracking_system="sportvu",
            coordinates="sportvu",
            pitch_length=105,
            pitch_width=68,
        )
        coordinate_system = tracking_dataset.metadata.coordinate_system
        pitch_dimensions = tracking_dataset.metadata.pitch_dimensions
        assert coordinate_system == SportVUCoordinateSystem(
            # StatsPerform does not provide pitch dimensions
            pitch_length=105,
            pitch_width=68,
        )
        assert pitch_dimensions.x_dim.min == 0
        assert pitch_dimensions.x_dim.max == 105
        assert pitch_dimensions.y_dim.min == 0
        assert pitch_dimensions.y_dim.max == 68

    def test_deserialize_all(self, tracking_dataset: TrackingDataset):
        assert len(tracking_dataset.records) == 92

    def test_deserialize_only_alive(
        self, tracking_data: Path, tracking_metadata_xml: Path
    ):
        tracking_dataset = statsperform.load_tracking(
            ma1_data=tracking_metadata_xml,
            ma25_data=tracking_data,
            tracking_system="sportvu",
            only_alive=True,
            coordinates="sportvu",
        )
        assert len(tracking_dataset.records) == 91

    def test_timestamps(self, tracking_dataset: TrackingDataset):
        assert tracking_dataset.records[0].timestamp == timedelta(
            seconds=0
        )  # First frame
        assert tracking_dataset.records[20].timestamp == timedelta(
            seconds=2.0
        )  # Later frame
        assert tracking_dataset.records[26].timestamp == timedelta(
            seconds=0
        )  # Second period

    def test_ball_coordinates(self, tracking_dataset: TrackingDataset):
        assert tracking_dataset.records[1].ball_coordinates == Point3D(
            x=50.615, y=35.325, z=0.0
        )

    def test_player_coordinates(self, tracking_dataset: TrackingDataset):
        home_player = tracking_dataset.metadata.teams[0].players[2]
        assert tracking_dataset.records[0].players_coordinates[
            home_player
        ] == Point(x=68.689, y=39.750)

    def test_correct_normalized_deserialization(
        self, tracking_data: Path, tracking_metadata_xml: Path
    ):
        tracking_dataset = statsperform.load_tracking(
            ma1_data=tracking_metadata_xml,
            ma25_data=tracking_data,
            tracking_system="sportvu",
            pitch_length=105,
            pitch_width=68,
            only_alive=False,
            coordinates="kloppy",
        )

        assert tracking_dataset.records[1].ball_coordinates == Point3D(
            x=50.615 / 105, y=35.325 / 68, z=0.0
        )

        # Check normalised pitch dimensions
        pitch_dimensions = tracking_dataset.metadata.pitch_dimensions
        assert pitch_dimensions.x_dim.min == 0.0
        assert pitch_dimensions.x_dim.max == 1.0
        assert pitch_dimensions.y_dim.min == 0.0
        assert pitch_dimensions.y_dim.max == 1.0

        # Pitch dimensions are required to transform coordinates
        with pytest.warns(
            UserWarning,
            match="The pitch dimensions are required to transform coordinates *",
        ):
            statsperform.load_tracking(
                ma1_data=tracking_metadata_xml,
                ma25_data=tracking_data,
                tracking_system="sportvu",
                coordinates="kloppy",
            )<|MERGE_RESOLUTION|>--- conflicted
+++ resolved
@@ -120,10 +120,7 @@
 
         away_substitute = away_team.players[15]
         assert away_substitute.jersey_no == 18
-<<<<<<< HEAD
-=======
         assert away_substitute.starting_position == "Substitute"
->>>>>>> 923fca26
         assert not away_substitute.starting
         assert away_substitute.team == away_team
 
