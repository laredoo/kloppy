--- conflicted
+++ resolved
@@ -27,6 +27,7 @@
     Point,
     Point,
     Point3D,
+    PositionType,
     Provider,
     Score,
     SetPieceQualifier,
@@ -34,7 +35,6 @@
     ShotResult,
     build_coordinate_system,
 )
-from kloppy.domain.models import PositionType
 from kloppy import opta
 from kloppy.infra.serializers.event.statsperform.deserializer import (
     _get_end_coordinates,
@@ -106,20 +106,12 @@
         """It should set the correct player position from the events"""
         # Starting players have a position
         player = dataset.metadata.teams[0].get_player_by_id("111319")
-<<<<<<< HEAD
-        assert player.position == PositionType.Goalkeeper
-=======
-        assert player.starting_position == Position(
-            position_id="1", name="Goalkeeper", coordinates=None
-        )
->>>>>>> d001eb02
+        assert player.starting_position == PositionType.Goalkeeper
         assert player.starting
 
         # Substituted players don't have a position
         sub_player = dataset.metadata.teams[0].get_player_by_id("88022")
-        assert sub_player.starting_position == Position(
-            position_id="0", name="Substitute", coordinates=None
-        )
+        assert sub_player.starting_position is None
         assert not sub_player.starting
 
     def test_periods(self, dataset):
