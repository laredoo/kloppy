--- conflicted
+++ resolved
@@ -29,11 +29,7 @@
 
     def test_default_columns(self, dataset: EventDataset):
         records = dataset.to_records()
-<<<<<<< HEAD
-        assert len(records) == 4025
-=======
-        assert len(records) == 4039
->>>>>>> ec18671e
+        assert len(records) == 4041
         assert list(records[0].keys()) == [
             "event_id",
             "event_type",
