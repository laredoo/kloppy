from datetime import datetime, timedelta, timezone
from pathlib import Path

import pytest

from kloppy.domain import (
    Period,
    Provider,
    AttackingDirection,
    Orientation,
    Point,
    SetPieceType,
    ShotResult,
    BodyPart,
    DatasetType,
    BallState,
    Point3D,
    PositionType,
)

from kloppy import sportec


class TestSportecEventData:
    """"""

    @pytest.fixture
    def event_data(self, base_dir) -> str:
        return base_dir / "files/sportec_events.xml"

    @pytest.fixture
    def meta_data(self, base_dir) -> str:
        return base_dir / "files/sportec_meta.xml"

    def test_correct_event_data_deserialization(
        self, event_data: Path, meta_data: Path
    ):
        dataset = sportec.load_event(
            event_data=event_data,
            meta_data=meta_data,
            coordinates="sportec",
        )

        assert dataset.metadata.provider == Provider.SPORTEC
        assert dataset.dataset_type == DatasetType.EVENT
        assert len(dataset.metadata.periods) == 2

        # raw_event must be flattened dict
        assert isinstance(dataset.events[0].raw_event, dict)

        assert len(dataset.events) == 29
        assert dataset.events[28].result == ShotResult.OWN_GOAL

        assert dataset.metadata.orientation == Orientation.HOME_AWAY
        assert dataset.metadata.periods[0].id == 1
        assert dataset.metadata.periods[0].start_timestamp == datetime(
            2020, 6, 5, 18, 30, 0, 210000, tzinfo=timezone.utc
        )
        assert dataset.metadata.periods[0].end_timestamp == datetime(
            2020, 6, 5, 19, 16, 24, 0, tzinfo=timezone.utc
        )
        assert dataset.metadata.periods[1].id == 2
        assert dataset.metadata.periods[1].start_timestamp == datetime(
            2020, 6, 5, 19, 33, 27, 10000, tzinfo=timezone.utc
        )
        assert dataset.metadata.periods[1].end_timestamp == datetime(
            2020, 6, 5, 20, 23, 18, 0, tzinfo=timezone.utc
        )

        # Check the timestamps
        assert dataset.events[0].timestamp == timedelta(seconds=0)
        assert dataset.events[1].timestamp == timedelta(seconds=3.123)
        assert dataset.events[25].timestamp == timedelta(seconds=0)

        player = dataset.metadata.teams[0].players[0]
        assert player.player_id == "DFL-OBJ-00001D"
        assert player.jersey_no == 1
        assert str(player) == "A. Schwolow"
<<<<<<< HEAD
        assert player.position == PositionType.Goalkeeper
=======
        assert player.starting_position.position_id is None
        assert player.starting_position.name == "TW"
>>>>>>> d001eb02

        # Check the qualifiers
        assert dataset.events[25].qualifiers[0].value == SetPieceType.KICK_OFF
        assert dataset.events[16].qualifiers[0].value == BodyPart.RIGHT_FOOT
        assert dataset.events[24].qualifiers[0].value == BodyPart.LEFT_FOOT
        assert dataset.events[26].qualifiers[0].value == BodyPart.HEAD

        assert dataset.events[0].coordinates == Point(56.41, 68.0)

    def test_correct_normalized_event_data_deserialization(
        self, event_data: Path, meta_data: Path
    ):
        dataset = sportec.load_event(
            event_data=event_data, meta_data=meta_data
        )

        assert dataset.events[0].coordinates == Point(0.5641, 1)

    def test_pass_receiver_coordinates(
        self, event_data: Path, meta_data: Path
    ):
        """Pass receiver_coordinates must match the X/Y-Source-Position of next event"""
        dataset = sportec.load_event(
            event_data=event_data, meta_data=meta_data
        )

        first_pass = dataset.find("pass")
        assert first_pass.receiver_coordinates != first_pass.next().coordinates
        assert first_pass.receiver_coordinates == Point(
            x=0.7775, y=0.569264705882353
        )


class TestSportecTrackingData:
    """
    Tests for loading Sportec tracking data.
    """

    @pytest.fixture
    def raw_data(self, base_dir) -> str:
        return base_dir / "files/sportec_positional.xml"

    @pytest.fixture
    def meta_data(self, base_dir) -> str:
        return base_dir / "files/sportec_meta.xml"

    def test_load_metadata(self, raw_data: Path, meta_data: Path):
        dataset = sportec.load_tracking(
            raw_data=raw_data, meta_data=meta_data, coordinates="sportec"
        )

        assert dataset.metadata.provider == Provider.SPORTEC
        assert dataset.dataset_type == DatasetType.TRACKING
        assert len(dataset.metadata.periods) == 2
        assert dataset.metadata.periods[0].id == 1
        assert dataset.metadata.periods[0].start_timestamp == timedelta(
            seconds=400
        )
        assert dataset.metadata.periods[0].end_timestamp == timedelta(
            seconds=400 + 2786.2
        )
        assert dataset.metadata.periods[1].id == 2
        assert dataset.metadata.periods[1].start_timestamp == timedelta(
            seconds=4000
        )
        assert dataset.metadata.periods[1].end_timestamp == timedelta(
            seconds=4000 + 2996.68
        )

    def test_load_frames(self, raw_data: Path, meta_data: Path):
        dataset = sportec.load_tracking(
            raw_data=raw_data,
            meta_data=meta_data,
            coordinates="sportec",
            only_alive=False,
        )
        home_team, away_team = dataset.metadata.teams

        assert dataset.frames[0].timestamp == timedelta(seconds=0)
        assert dataset.frames[0].ball_owning_team == away_team
        assert dataset.frames[0].ball_state == BallState.DEAD
        assert dataset.frames[0].ball_coordinates == Point3D(
            x=2.69, y=0.26, z=0.06
        )
        assert dataset.frames[1].ball_speed == 65.59

        assert dataset.frames[1].ball_owning_team == home_team
        assert dataset.frames[1].ball_state == BallState.ALIVE

        player_lilian = away_team.get_player_by_id("DFL-OBJ-002G3I")
        player_data = dataset.frames[0].players_data[player_lilian]

        assert player_data.coordinates == Point(x=0.35, y=-25.26)

        # We don't load distance right now as it doesn't
        # work together with `sample_rate`: "The distance covered from the previous frame in cm"
        assert player_data.distance is None

        # Appears first in 27th frame
        player_bensebaini = away_team.get_player_by_id("DFL-OBJ-002G5S")
        assert player_bensebaini not in dataset.frames[0].players_data
        assert player_bensebaini in dataset.frames[26].players_data

        # Contains all 3 players
        assert len(dataset.frames[35].players_data) == 3
        assert len(dataset) == 202

        second_period = dataset.metadata.periods[1]
        for frame in dataset:
            if frame.period == second_period:
                assert frame.timestamp == timedelta(
                    seconds=0
                ), "First frame must start at timestamp 0.0"
                break
        else:
            # No data found in second half
            assert False

    def test_load_only_alive_frames(self, raw_data: Path, meta_data: Path):
        dataset = sportec.load_tracking(
            raw_data=raw_data,
            meta_data=meta_data,
            coordinates="sportec",
            only_alive=True,
        )
        assert len(dataset) == 199<|MERGE_RESOLUTION|>--- conflicted
+++ resolved
@@ -76,12 +76,7 @@
         assert player.player_id == "DFL-OBJ-00001D"
         assert player.jersey_no == 1
         assert str(player) == "A. Schwolow"
-<<<<<<< HEAD
-        assert player.position == PositionType.Goalkeeper
-=======
-        assert player.starting_position.position_id is None
-        assert player.starting_position.name == "TW"
->>>>>>> d001eb02
+        assert player.starting_position == PositionType.Goalkeeper
 
         # Check the qualifiers
         assert dataset.events[25].qualifiers[0].value == SetPieceType.KICK_OFF
